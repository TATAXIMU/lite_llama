from tqdm.auto import tqdm
import torch, os, shutil, glob
import os.path as osp
from typing import Dict


def build_new_weight_dir(checkpoints_dir: str, new_sd):
    # 保存 lite_llama 模型权重并构建新的权重目录
    model_id = osp.basename(osp.normpath(checkpoints_dir))
    current_dir = osp.dirname(osp.abspath(__file__))  # 获取当前文件所在的目录
    my_weight_dir = osp.join(
        current_dir, "../../my_weight/" + model_id
    )  # 项目所在根目录
    os.makedirs(my_weight_dir, exist_ok=True)  # 创建文件夹（如果不存在）

    # 保存模型的状态字典。
    torch.save(
        new_sd,
        osp.join(my_weight_dir, model_id + ".pth"),
        _use_new_zipfile_serialization=True,
    )

    # 获取所有 JSON 文件
    json_files = glob.glob(osp.join(checkpoints_dir, "*.json"))
    for file_path in json_files:
<<<<<<< HEAD
        shutil.copy(file_path, my_weight_dir) # 复制 hf 权重目录的所有 json 文件到新的目录
        print(f"Copy: {file_path} -> {my_weight_dir}")
=======
        shutil.copy(file_path, my_weight_dir)  # 复制 hf 权重目录的所有 json 文件到新的目录
        print(f"已复制: {file_path} -> {my_weight_dir}")
>>>>>>> 4b833552

    if osp.exists(osp.join(checkpoints_dir, "tokenizer.model")):
        shutil.copy(osp.join(checkpoints_dir, "tokenizer.model"), my_weight_dir)

def convert_qwen2_hf_to_litellama(
    checkpoints_dir: str,
    hf_sd,
    num_layers,
    print_params: bool = True,
    device: str = "cuda",
) -> Dict[str, torch.Tensor]:
    """
    将 Hugging Face 格式的预训练模型的权重字典转换为自定义模型的权重字典。
    """
    # 映射嵌入层、映射归一化层、映射模型最后的输出线性层
    mapping = {
        "model.norm.weight": "norm_weight",
        "model.embed_tokens.weight": "embed_tokens.weight",
        "lm_head.weight": "lm_head_weight",  # 只支持 hf 格式模型权重
    }

    # 映射层
    layers = {
        "model.layers.{i}.self_attn.q_proj.weight": "layers.{i}.self_attn.q_proj_weight",
        "model.layers.{i}.self_attn.q_proj.bias": "layers.{i}.self_attn.q_proj_bias",
        "model.layers.{i}.self_attn.k_proj.weight": "layers.{i}.self_attn.k_proj_weight",
        "model.layers.{i}.self_attn.k_proj.bias": "layers.{i}.self_attn.k_proj_bias",
        "model.layers.{i}.self_attn.v_proj.weight": "layers.{i}.self_attn.v_proj_weight",
        "model.layers.{i}.self_attn.v_proj.bias": "layers.{i}.self_attn.v_proj_bias",
        "model.layers.{i}.self_attn.o_proj.weight": "layers.{i}.self_attn.o_proj_weight",
        "model.layers.{i}.mlp.gate_proj.weight": "layers.{i}.mlp.gate_proj.weight",
        "model.layers.{i}.mlp.up_proj.weight": "layers.{i}.mlp.up_proj.weight",
        "model.layers.{i}.mlp.down_proj.weight": "layers.{i}.mlp.down_proj.weight",
        "model.layers.{i}.input_layernorm.weight": "layers.{i}.input_layernorm_weight",
        "model.layers.{i}.post_attention_layernorm.weight": "layers.{i}.post_attention_layernorm_weight",
    }

    # 根据 Transformer 层数量生成映射
    for i in range(num_layers):
        for hf_key, custom_key in layers.items():
            # 左边是 hf 权重参数字典 key, 右边是自定义模型权重参数字典 key
            mapping[hf_key.format(i=i)] = custom_key.format(i=i)

    # 创建新的状态字典
    new_sd = {}
    for hf_key, tensor in tqdm(hf_sd.items(), desc="Mapping weights"):
        bigger = (tensor > 1).any()
        print(f"key {hf_key}, contains bigger {bigger}")
        custom_key = mapping.get(hf_key, None)
        if custom_key is not None:
            new_sd[custom_key] = tensor  # 浅拷贝
        else:
            print(f"custom_key: {custom_key}, hf_key: {hf_key}")
            pass  # 忽略未映射的权重

    # 进行 kv_proj 合并操作
    for i in range(num_layers):
        k_key = f"layers.{i}.self_attn.k_proj_weight"
        v_key = f"layers.{i}.self_attn.v_proj_weight"
        k_bias_key = f"layers.{i}.self_attn.k_proj_bias"
        v_bias_key = f"layers.{i}.self_attn.v_proj_bias"

        if (
            k_key in new_sd
            and v_key in new_sd
            and k_bias_key in new_sd
            and v_bias_key in new_sd
        ):
            # 1. kv weight 权重合并
            k_tensor = new_sd[k_key]
            v_tensor = new_sd[v_key]
            # 按最后一维拼接后成为 [2 * hidden_size, hidden_size]
            kv_tensor = torch.cat([k_tensor, v_tensor], dim=0)
            print(f"{k_key} and {v_key} concat success!")

            # 新增 kv_proj.weight
            kv_key = f"layers.{i}.self_attn.kv_proj_weight"
            new_sd[kv_key] = kv_tensor
            print(f"new {kv_key} key init success!")

            # 2. kv bias 权重合并
            k_bias_tensor = new_sd[k_bias_key]
            v_bias_tensor = new_sd[v_bias_key]
            kv_bias_tensor = torch.cat([k_bias_tensor, v_bias_tensor], dim=0)

            kv_bias_key = f"layers.{i}.self_attn.kv_proj_bias"
            new_sd[kv_bias_key] = kv_bias_tensor

            # 删除原来的 k_proj, v_proj
            del new_sd[k_key]
            del new_sd[v_key]
            del new_sd[k_bias_key]
            del new_sd[v_bias_key]

    # 保存转换好的自定义权重
    build_new_weight_dir(checkpoints_dir, new_sd)

    if print_params:
        # 打印预训练模型的参数名称
        print("Pretrained model parameters:")
        for name, parameters in hf_sd.items():
            print(name, parameters.shape)

        # 打印自定义模型的参数名称
        print("Custom model parameters:")
        for name, parameters in new_sd.items():
            print(name, parameters.shape)

    # return new_sd


def convert_llama_torch_to_litellama(checkpoints_dir, hf_sd, num_layers):
    """
    将 pytorch bin 格式的模型的权重字典转换为自定义模型的权重字典。

    参数:
        checkpoints_dir: pytorch 模型的目录
        hf_sd (dict): pytorch 模型的状态字典。

    返回:
        dict: 转换后的状态字典。
    """
    mapping = {
        "tok_embeddings.weight": "embed_tokens.weight",
        "norm.weight": "norm_weight",
        "output.weight": "lm_head.weight",
    }

    layers = {
        # key 是原始权重值, value 是自定义模型结构权重参数
        "layers.{i}.attention.wq.weight": "layers.{i}.attention.q_proj.weight",
        "layers.{i}.attention.wk.weight": "layers.{i}.attention.k_proj.weight",
        "layers.{i}.attention.wv.weight": "layers.{i}.attention.v_proj.weight",
        "layers.{i}.attention.wo.weight": "layers.{i}.attention.o_proj.weight",
        "layers.{i}.feed_forward.w1.weight": "layers.{i}.feed_forward.gate_proj.weight",
        "layers.{i}.feed_forward.w3.weight": "layers.{i}.feed_forward.up_proj.weight",
        "layers.{i}.feed_forward.w2.weight": "layers.{i}.feed_forward.down_proj.weight",
        "layers.{i}.attention_norm.weight": "layers.{i}.attention_norm_weight",
        "layers.{i}.ffn_norm.weight": "layers.{i}.ffn_norm_weight",
    }

    # 根据 Transformer 层数量生成映射
    for i in range(num_layers):
        for hf_key, custom_key in layers.items():
            # 左边是 hf 权重参数字典 key, 右边是自定义模型权重参数字典 key
            mapping[hf_key.format(i=i)] = custom_key.format(i=i)

    # 创建新的状态字典
    new_sd = {}
    for hf_key, tensor in tqdm(hf_sd.items(), desc="Mapping weights"):
        custom_key = mapping.get(hf_key, None)
        if custom_key is not None:
            new_sd[custom_key] = tensor
        else:
            print(f"Warning: Unmapped key {hf_key}")

    del hf_sd

    build_new_weight_dir(checkpoints_dir, new_sd)
    return new_sd


def convert_llama_hf_to_litellama(checkpoints_dir, hf_sd, num_layers):
    """
    将 hf 格式的模型的权重字典转换为自定义模型的权重字典。

    参数:
        checkpoints_dir: Hugging Face 模型的目录
        hf_sd (dict): Hugging Face 模型的状态字典。

    返回:
        dict: 转换后的状态字典。
    """
    mapping = {
        "model.embed_tokens.weight": "embed_tokens.weight",
        "model.norm.weight": "norm_weight",
        "lm_head.weight": "lm_head.weight",
    }

    layers = {
        # key 是原始权重值, value 是自定义模型结构权重参数
        "model.layers.{i}.self_attn.q_proj.weight": "layers.{i}.self_attn.q_proj.weight",
        "model.layers.{i}.self_attn.k_proj.weight": "layers.{i}.self_attn.k_proj.weight",
        "model.layers.{i}.self_attn.v_proj.weight": "layers.{i}.self_attn.v_proj.weight",
        "model.layers.{i}.self_attn.o_proj.weight": "layers.{i}.self_attn.o_proj.weight",
        "model.layers.{i}.mlp.gate_proj.weight": "layers.{i}.mlp.gate_proj.weight",
        "model.layers.{i}.mlp.up_proj.weight": "layers.{i}.mlp.up_proj.weight",
        "model.layers.{i}.mlp.down_proj.weight": "layers.{i}.mlp.down_proj.weight",
        "model.layers.{i}.input_layernorm.weight": "layers.{i}.attention_norm_weight",
        "model.layers.{i}.post_attention_layernorm.weight": "layers.{i}.ffn_norm_weight",
    }

    # 根据 Transformer 层数量生成映射
    for i in range(num_layers):
        for hf_key, custom_key in layers.items():
            # 左边是 hf 权重参数字典 key, 右边是自定义模型权重参数字典 key
            mapping[hf_key.format(i=i)] = custom_key.format(i=i)

    # 创建新的状态字典
    new_sd = {}
    for hf_key, tensor in tqdm(hf_sd.items(), desc="Mapping weights"):
        custom_key = mapping.get(hf_key, None)
        if custom_key is not None:
            new_sd[custom_key] = tensor
        else:
            print(f"Warning: Unmapped key {hf_key}")

    # 进行 kv_proj 合并操作
    for i in range(num_layers):
        k_key = f"layers.{i}.self_attn.k_proj.weight"
        v_key = f"layers.{i}.self_attn.v_proj.weight"
        if k_key in new_sd and v_key in new_sd:
            k_tensor = new_sd[k_key]
            v_tensor = new_sd[v_key]
            # 假设 k_proj, v_proj 的 shape 都是 [hidden_size, hidden_size]
            # 按最后一维拼接后成为 [2 * hidden_size, hidden_size]
            kv_tensor = torch.cat([k_tensor, v_tensor], dim=0)

            # 新增 kv_proj.weight
            kv_key = f"layers.{i}.self_attn.kv_proj_weight"
            new_sd[kv_key] = kv_tensor

            # 删除原来的 k_proj, v_proj
            del new_sd[k_key]
            del new_sd[v_key]

    for name, parameters in new_sd.items():
        print(name, parameters.shape)

    # 将处理后的权重保存到指定目录
    build_new_weight_dir(checkpoints_dir, new_sd)


def convert_llavallama_hf_to_litellama(checkpoints_dir, hf_sd, num_layers):
    """
    将 Hugging Face 模型的权重字典转换为自定义模型的权重字典。

    参数:
        checkpoints_dir: Hugging Face 模型的目录
        hf_sd (dict): Hugging Face 模型的状态字典。
        model_config (LlamaConfig): 自定义模型的配置参数。

    返回:
        dict: 转换后的状态字典。
    """
    mapping = {
        "language_model.model.embed_tokens.weight": "language_model.embed_tokens.weight",
        "language_model.model.norm.weight": "language_model.norm_weight",
        "language_model.lm_head.weight": "language_model.lm_head.weight",
    }

    layers = {
        # key 是原始权重值, value 是自定义模型结构权重参数
        "language_model.model.layers.{i}.self_attn.q_proj.weight": "language_model.layers.{i}.self_attn.q_proj.weight",
        "language_model.model.layers.{i}.self_attn.k_proj.weight": "language_model.layers.{i}.self_attn.k_proj.weight",
        "language_model.model.layers.{i}.self_attn.v_proj.weight": "language_model.layers.{i}.self_attn.v_proj.weight",
        "language_model.model.layers.{i}.self_attn.o_proj.weight": "language_model.layers.{i}.self_attn.o_proj.weight",
        "language_model.model.layers.{i}.mlp.gate_proj.weight": "language_model.layers.{i}.mlp.gate_proj.weight",
        "language_model.model.layers.{i}.mlp.up_proj.weight": "language_model.layers.{i}.mlp.up_proj.weight",
        "language_model.model.layers.{i}.mlp.down_proj.weight": "language_model.layers.{i}.mlp.down_proj.weight",
        "language_model.model.layers.{i}.input_layernorm.weight": "language_model.layers.{i}.attention_norm_weight",
        "language_model.model.layers.{i}.post_attention_layernorm.weight": "language_model.layers.{i}.ffn_norm_weight",
    }

    # 根据 Transformer 层数量生成映射
    for i in range(num_layers):
        for hf_key, custom_key in layers.items():
            # 左边是 hf 权重参数字典 key, 右边是自定义模型权重参数字典 key
            mapping[hf_key.format(i=i)] = custom_key.format(i=i)

    # 创建新的状态字典
    new_sd = {}
    for hf_key, tensor in tqdm(hf_sd.items(), desc="Mapping weights"):
        custom_key = mapping.get(hf_key, None)
        if custom_key is not None:
            new_sd[custom_key] = tensor
        else:
            new_sd[hf_key] = tensor
            print(f"Warning: Unmapped key {hf_key}")

    # 进行 kv_proj 合并操作
    for i in tqdm(range(num_layers), desc="Mapping kv fusedweights"):
        k_key = f"language_model.layers.{i}.self_attn.k_proj.weight"
        v_key = f"language_model.layers.{i}.self_attn.v_proj.weight"
        if k_key in new_sd and v_key in new_sd:
            k_tensor = new_sd[k_key]
            v_tensor = new_sd[v_key]
            # 假设 k_proj, v_proj 的 shape 都是 [hidden_size, hidden_size]
            # 按最后一维拼接后成为 [2 * hidden_size, hidden_size]
            kv_tensor = torch.cat([k_tensor, v_tensor], dim=0)
            print(f"{k_key} and {k_key} concat success!")

            # 新增 kv_proj.weight
            kv_key = f"language_model.layers.{i}.self_attn.kv_proj_weight"
            new_sd[kv_key] = kv_tensor
            print(f"new {kv_key} key init success!")

            # 删除原来的 k_proj, v_proj
            del new_sd[k_key]
            del new_sd[v_key]

    for name, parameters in new_sd.items():
        print(name, parameters.shape)

    build_new_weight_dir(checkpoints_dir, new_sd)<|MERGE_RESOLUTION|>--- conflicted
+++ resolved
@@ -23,13 +23,8 @@
     # 获取所有 JSON 文件
     json_files = glob.glob(osp.join(checkpoints_dir, "*.json"))
     for file_path in json_files:
-<<<<<<< HEAD
         shutil.copy(file_path, my_weight_dir) # 复制 hf 权重目录的所有 json 文件到新的目录
         print(f"Copy: {file_path} -> {my_weight_dir}")
-=======
-        shutil.copy(file_path, my_weight_dir)  # 复制 hf 权重目录的所有 json 文件到新的目录
-        print(f"已复制: {file_path} -> {my_weight_dir}")
->>>>>>> 4b833552
 
     if osp.exists(osp.join(checkpoints_dir, "tokenizer.model")):
         shutil.copy(osp.join(checkpoints_dir, "tokenizer.model"), my_weight_dir)
